--- conflicted
+++ resolved
@@ -1,330 +1,326 @@
-"""
-Classes for data handling like TAD segmentation
-or genomic tracks.
-"""
-
-from os import stat as file_stat
-from .utils import *
-from .logger import logger
-import numpy as np
-import numpy.core.defchararray as npchar
-
-
-class GenomicRanges(object):
-    """
-    Basic class for any genomic ranges.
-    """
-
-    def __init__(self, arr_object, data_type='simulation', **kwargs):
-        """
-        Initialize base genomic ranges object.
-        :param arr_object (:obj:`collection`): any array-like object
-        :param data_type (:obj: `str`): type of data (simulated segmentation (default), genomic track)
-        :param kwargs:
-            * assembly (:obj:`str`): name of assembly, default is '-'
-            * chromosome (:obj:`str`): name of chromosome, default is 'chr1'
-            * size (:obj:`int`): size of dataset in bins, default is 0
-            * resolution (:obj:`int`): size of bin in basepairs, default is 1000
-            * metadata (:obj:`dict`): optional metadata dict, default is empty dict
-        """
-        buff = np.array(arr_object, dtype=int, ndmin=2)
-        if buff.shape[1] == 2:
-            self.data = buff
-            self.coverage = np.full_like(self.data[:, 0], 1, dtype=int)
-        elif buff.shape[1] == 3:
-            self.data = buff[:, 0:1]
-            self.coverage = buff[:, 2]
-<<<<<<< HEAD
-        elif not buff: # No segments in a segmentation, TODO: @dmyl check
-=======
-        elif not buff:  # No segments in a segmentation, TODO: @dmyl check
->>>>>>> 8c903e64
-            self.data = np.empty((0, 0))
-            self.coverage = np.empty(0)
-        else:
-            raise Exception("Inappropriate shape of arr_object: {}.".format(buff.shape))
-
-        self.length = self.data.shape[0]
-        self.data_type = data_type
-        metadata = kwargs.get('metadata', {})
-        if not isinstance(metadata, dict):
-            raise TypeError("Metadata should be a dictionary not a %s" % str(type(metadata)))
-
-        metadata['assembly'] = kwargs.get('assembly', '-')
-        metadata['chr'] = kwargs.get('chr', 'chr1')
-        metadata['size'] = kwargs.get('size', 0)
-        metadata['resolution'] = metadata.get('resolution', 1000)
-        self._metadata = metadata
-
-    def __repr__(self):
-        return '\n'.join(['\t'.join([str(self.data[i, 0]), str(self.data[i, 1]), str(self.coverage[i])]) for i in range(self.length)])
-
-    @staticmethod
-    def TAD_bins(arr):
-        """
-        Returns TADs as as objects from their coordinates.
-        """
-        if arr.shape[0]:
-            _vector_str = np.vectorize(str)
-            return npchar.add(_vector_str(arr[:, 0]), npchar.add(",", _vector_str(arr[:, 1])))
-        return arr
-
-    @staticmethod
-    def TAD_boundaries(arr):
-        """
-        Returns TAD unique boundaries.
-        """
-        if arr.shape[0]:
-            return np.unique(np.append(arr[:, 0], arr[:, 1]))
-        return arr
-
-    @staticmethod
-    def jaccard_index(arr1, arr2):
-        """
-        Calculate Jaccard index between two 1-dimensional
-        arrays containing genomic ranges.
-        """
-        if arr1.shape[0] * arr2.shape[0]:
-            intersection = np.isin(arr1, arr2)
-            return sum(intersection) / (arr1.shape[0] + arr2.shape[0] - sum(intersection))
-        return 0
-
-    @staticmethod
-    def overlap_coef(arr1, arr2):
-        """
-        Calculate Overlap coefficient between two 1-dimensional
-        arrays containing genomic ranges.
-        """
-        if arr1.shape[0] * arr2.shape[0]:
-            intersection = np.isin(arr1, arr2)
-            return sum(intersection) / min(arr1.shape[0], arr2.shape[0])
-        return 0
-
-    @staticmethod
-    def TPR(arr1, arr2):
-        """
-        Calculate TPR of arr2 in arr1.
-        """
-        if arr1.shape[0] * arr2.shape[0]:
-            return sum(np.isin(arr1, arr2)) / arr2.shape[0]
-        return 0
-
-    @staticmethod
-    def FDR(arr1, arr2):
-        """
-        Calculate FDR in arr1 regarding arr2.
-        """
-        if arr1.shape[0] * arr2.shape[0]:
-            return sum(~np.isin(arr1, arr2)) / arr1.shape[0]
-        return 0
-
-    @staticmethod
-    def find_intersect(arr1, arr2, ident=1):
-        """
-        Return intersecting ranges in two
-        2d arrays with given identity regarding the first array.
-        Asymmetrical!
-        """
-        list_intersecting = list()
-        i, k = 0, 0
-        while i < arr1.shape[0] and k < arr2.shape[0]:
-            if arr1[i, 0] >= arr2[k, 1]:
-                print(1)
-                k += 1
-            elif arr1[i, 1] <= arr2[k, 0]:
-                print(2)
-                i += 1
-            else:
-                print(3)
-                intersection = min(arr1[i, 1], arr2[k, 1]) - max(arr1[i, 0], arr2[k, 0]) + 1
-                if (intersection / (arr1[i, 1] - arr1[i, 0] + 1)) >= ident:
-                    print(4)
-                    list_intersecting.append([arr1[i, :], arr2[k, :]])
-                if arr1[i, 1] < arr2[k, 1]:
-                    print(5)
-                    i += 1
-                else:
-                    print(6)
-                    k += 1
-        return np.array(list_intersecting)
-
-    @staticmethod
-    def make_offset(arr1, arr2, offset=1):
-        """
-        Tries to fit arr1 to arr2 by shifting
-        borders on value not greater then offset.
-        Returns fitted arr1 and original arr2.
-        """
-        if not arr1.shape[0] * arr2.shape[0]:
-            return arr1, arr2
-
-        v1 = arr1.copy()
-        v2 = arr2.copy()
-
-        def cutzeros(i, offset):
-            return i if abs(i) <= offset else 0
-
-        cutzerosvec = np.vectorize(cutzeros)
-
-        # First, find identical end borders and try to fit starts.
-        mask_ends_1 = np.isin(v1[:, 1], v2[:, 1])
-        mask_ends_2 = sum(v2[:, 1] == end for end in v1[:, 1][mask_ends_1]).astype(dtype=bool)
-        dists1 = v2[mask_ends_2] - v1[mask_ends_1]
-        v1[mask_ends_1] += cutzerosvec(dists1, offset)
-
-        # Second, find identical start borders and try to fit ends.
-        mask_starts_1 = np.isin(v1[:, 0], v2[:, 0])
-        mask_starts_2 = sum(v2[:, 0] == end for end in v1[:, 0][mask_starts_1]).astype(dtype=bool)
-        dists2 = v2[mask_starts_2] - v1[mask_starts_1]
-        v1[mask_starts_1] += cutzerosvec(dists2, offset)
-
-        # Finally, try to fit both starts and ends.
-        start_dist = np.array([min(v2[:, 0] - i, key=abs) for i in v1[:, 0]], dtype=int)
-        end_dist = np.array([min(v2[:, 1] - i, key=abs) for i in v1[:, 1]], dtype=int)
-        mask_start = abs(start_dist) <= offset
-        mask_end = abs(end_dist) <= offset
-        v1[:, 0][mask_start] += start_dist[mask_start]
-        v1[:, 1][mask_end] += end_dist[mask_end]
-        return v1, v2
-
-    # Redefine with two dictionaries of methods? Where to place dictionaries?
-    def count_coef(self, other, coef="JI TADs", offset=0):
-        """
-        Calculate coefficient between two genomic ranges.
-        :param type: JI TADs, JI boundaries, OC TADs, OC boundaries, TPR, FDR.
-
-        In JI and OC other might be any genomic range, in FDR and TPR other is
-        true segmentation obtained from simulation.
-        """
-        if coef == 'JI TADs':
-            return GenomicRanges.jaccard_index(*map(GenomicRanges.TAD_bins, GenomicRanges.make_offset(self.data, other.data, offset=offset)))
-
-        elif coef == 'JI boundaries':
-            return GenomicRanges.jaccard_index(*map(GenomicRanges.TAD_boundaries, GenomicRanges.make_offset(self.data, other.data, offset=offset)))
-
-        elif coef == 'OC TADs':
-            return GenomicRanges.overlap_coef(*map(GenomicRanges.TAD_bins, GenomicRanges.make_offset(self.data, other.data, offset=offset)))
-
-        elif coef == 'OC boundaries':
-            return GenomicRanges.overlap_coef(*map(GenomicRanges.TAD_boundaries, GenomicRanges.make_offset(self.data, other.data, offset=offset)))
-
-        elif coef == 'TPR TADs':
-            return GenomicRanges.TPR(*map(GenomicRanges.TAD_bins, GenomicRanges.make_offset(self.data, other.data, offset=offset)))
-
-        elif coef == 'FDR TADs':
-            return GenomicRanges.FDR(*map(GenomicRanges.TAD_bins, GenomicRanges.make_offset(self.data, other.data, offset=offset)))
-
-        elif coef == 'TPR boundaries':
-            return GenomicRanges.TPR(*map(GenomicRanges.TAD_boundaries, GenomicRanges.make_offset(self.data, other.data, offset=offset)))
-
-        elif coef == 'FDR boundaries':
-            return GenomicRanges.FDR(*map(GenomicRanges.TAD_boundaries, GenomicRanges.make_offset(self.data, other.data, offset=offset)))
-
-        else:
-            raise Exception('Coefficient not understood: {}'.format(coef))
-
-    def count_shared(self, other, ident=1):
-        """
-        Return share of shared TADs regarding the first range with given identity.
-        Asymmetrical!
-        """
-        if not self.data.shape[0] * other.data.shape[0]:
-            return 0
-        intersected = GenomicRanges.find_intersect(self.data, other.data, ident=ident)
-        amount_shared = intersected.shape[0]
-        shared_1 = np.unique(GenomicRanges.TAD_bins(intersected[:, 0, :])).shape[0]
-        # TODO: consider the formula.
-        return amount_shared / (self.length + other.length - shared_1)
-    # TODO: tests
-    def find_closest(self, other, mode='boundariwise'):
-        """
-        Find closest feature in other for each feature
-        in self. Two modes are available:
-        binwise - distances for bins;
-        boundariwise - distances from boundaries in self to
-        boundaries in other.
-        Return arrays of indexes.
-        """
-        if not self.data.shape[0] * other.data.shape[0]:
-            return None
-        v1 = np.copy(self.data)
-        v2 = np.copy(other.data)
-        if mode == 'boundariwise':
-            ind_end = [np.unravel_index(*[func(np.abs(v2 - i)) for func in (np.argmin, np.shape)])  for i in v1[:, 1]]
-            ind_start = [np.unravel_index(*[func(np.abs(v2 - i)) for func in (np.argmin, np.shape)])  for i in v1[:, 0]]
-            return np.array([ind_start, ind_end], dtype=int)
-
-        elif mode == 'binwise':
-            left_closest = [k if k >= 0 else 0 for k in [sum(v2[:, 1] <= i[0]) - 1 for i in v1]]
-            right_closest = [k if k >= 0 else v2.shape[0] - 1 for k in [sum(v2[:, 0] >= i[1]) - 1 for i in v1]]
-            indexes = np.zeros(v1.shape, dtype=int)
-            for coord1, coords2 in enumerate(zip(left_closest, right_closest)):
-                left_coord, right_coord = coords2
-                diff = right_coord - left_coord
-                if diff <= 1:
-                    if v1[coord1, 0] == v2[left_coord, 0]:
-                        indexes[coord1, :] = left_coord, 2
-                    elif v1[coord1, 1] == v2[right_coord, 1]:
-                        indexes[coord1, :] = right_coord, 2
-                    elif v1[coord1, 0] < v2[left_coord, 1]:
-                        indexes[coord1, :] = left_coord, 2
-                    elif v1[coord1, 1] > v2[right_coord, 0]:
-                        indexes[coord1, :] = right_coord, 2
-                    elif v1[coord1, 0] - v2[left_coord, 1] < v1[coord1, 1] - v2[right_coord, 0]:
-                        indexes[coord1, :] = left_coord, 1
-                    else:
-                        indexes[coord1, :] = right_coord, 0
-                else:
-                    indexes[coord1, :] = left_coord + 1, 2
-            return indexes
-
-        else:
-            raise Exception("The mode isn't understood: {}".format(mode))
-
-    # TODO: tests
-    def dist_closest(self, other, mode='boundariwise'):
-        """
-        Find distances to closest features in other for each
-        feature in self.
-        """
-        indexes = self.find_closest(other, mode=mode)
-        if not indexes:
-            return None
-        if mode == 'boundariwise':
-            ind_start, ind_end = indexes
-            dist_start = np.array([other.data[i[0], i[1]] for i in ind_start]) - self.data[:, 0]
-            dist_end = np.array([other.data[i[0], i[1]] for i in ind_end]) - self.data[:, 1]
-            return np.vstack((dist_start, dist_end)).T
-        elif mode == 'binwise':
-            indexes = self.find_closest(other, mode=mode)
-            distances = np.zeros(indexes.shape[0], dtype=int)
-            mask_zeros = indexes[:, 1] < 2
-            closest = np.array([other.data[i[0], i[1]] for i in indexes[mask_zeros]], dtype=int)
-            boundaries = np.array([self.data[i, 0] if indexes[i, 1] == 1 else self.data[i, 1] for i in range(self.data.shape[0])], dtype=int)
-            distances[mask_zeros] = boundaries[mask_zeros] - closest
-            return distances
-        else:
-            raise Exception("The mode isn't understood: {}".format(mode))
-
-# TODO: test this.
-def load_BED(filename):
-    """
-    Return dictionary of GenomicRanges with chromosomes 
-    as keys from BED-like file. Can load 2-column file,
-    3- and 6-column BED files.
-    """
-    buff = np.loadtxt(filename, dtype=object, ndmin=2)
-    if not buff:
-        print(buff)
-        return {"chr1": GenomicRanges(buff)}
-    elif buff.shape[1] not in (2, 3, 6):
-        raise Exception("Given file is not BED-like.")
-    elif buff.shape[1] in (0, 2):
-        return {"chr1": GenomicRanges(buff)}
-    else:
-        chrms = np.unique(buff[:, 0])
-        indices = [np.searchsorted(buff[:, 0], chrm) for chrm in chrms]
-        if buff.shape[1] == 3:
-            return {chrm: GenomicRanges(arr) for chrm, arr in zip(chrms, np.vsplit(buff[:, 1:], indices))}
-        if buff.shape[1] == 6:
-            return {chrm: GenomicRanges(arr) for chrm, arr in zip(chrms, np.vsplit(buff[:, [1, 2, 4]], indices))}
+"""
+Classes for data handling like TAD segmentation
+or genomic tracks.
+"""
+
+from os import stat as file_stat
+from .utils import *
+from .logger import logger
+import numpy as np
+import numpy.core.defchararray as npchar
+
+
+class GenomicRanges(object):
+    """
+    Basic class for any genomic ranges.
+    """
+
+    def __init__(self, arr_object, data_type='simulation', **kwargs):
+        """
+        Initialize base genomic ranges object.
+        :param arr_object (:obj:`collection`): any array-like object
+        :param data_type (:obj: `str`): type of data (simulated segmentation (default), genomic track)
+        :param kwargs:
+            * assembly (:obj:`str`): name of assembly, default is '-'
+            * chromosome (:obj:`str`): name of chromosome, default is 'chr1'
+            * size (:obj:`int`): size of dataset in bins, default is 0
+            * resolution (:obj:`int`): size of bin in basepairs, default is 1000
+            * metadata (:obj:`dict`): optional metadata dict, default is empty dict
+        """
+        buff = np.array(arr_object, dtype=int, ndmin=2)
+        if buff.shape[1] == 2:
+            self.data = buff
+            self.coverage = np.full_like(self.data[:, 0], 1, dtype=int)
+        elif buff.shape[1] == 3:
+            self.data = buff[:, 0:1]
+            self.coverage = buff[:, 2]
+        elif not buff:  # No segments in a segmentation, TODO: @dmyl check
+            self.data = np.empty((0, 0))
+            self.coverage = np.empty(0)
+        else:
+            raise Exception("Inappropriate shape of arr_object: {}.".format(buff.shape))
+
+        self.length = self.data.shape[0]
+        self.data_type = data_type
+        metadata = kwargs.get('metadata', {})
+        if not isinstance(metadata, dict):
+            raise TypeError("Metadata should be a dictionary not a %s" % str(type(metadata)))
+
+        metadata['assembly'] = kwargs.get('assembly', '-')
+        metadata['chr'] = kwargs.get('chr', 'chr1')
+        metadata['size'] = kwargs.get('size', 0)
+        metadata['resolution'] = metadata.get('resolution', 1000)
+        self._metadata = metadata
+
+    def __repr__(self):
+        return '\n'.join(['\t'.join([str(self.data[i, 0]), str(self.data[i, 1]), str(self.coverage[i])]) for i in range(self.length)])
+
+    @staticmethod
+    def TAD_bins(arr):
+        """
+        Returns TADs as as objects from their coordinates.
+        """
+        if arr.shape[0]:
+            _vector_str = np.vectorize(str)
+            return npchar.add(_vector_str(arr[:, 0]), npchar.add(",", _vector_str(arr[:, 1])))
+        return arr
+
+    @staticmethod
+    def TAD_boundaries(arr):
+        """
+        Returns TAD unique boundaries.
+        """
+        if arr.shape[0]:
+            return np.unique(np.append(arr[:, 0], arr[:, 1]))
+        return arr
+
+    @staticmethod
+    def jaccard_index(arr1, arr2):
+        """
+        Calculate Jaccard index between two 1-dimensional
+        arrays containing genomic ranges.
+        """
+        if arr1.shape[0] * arr2.shape[0]:
+            intersection = np.isin(arr1, arr2)
+            return sum(intersection) / (arr1.shape[0] + arr2.shape[0] - sum(intersection))
+        return 0
+
+    @staticmethod
+    def overlap_coef(arr1, arr2):
+        """
+        Calculate Overlap coefficient between two 1-dimensional
+        arrays containing genomic ranges.
+        """
+        if arr1.shape[0] * arr2.shape[0]:
+            intersection = np.isin(arr1, arr2)
+            return sum(intersection) / min(arr1.shape[0], arr2.shape[0])
+        return 0
+
+    @staticmethod
+    def TPR(arr1, arr2):
+        """
+        Calculate TPR of arr2 in arr1.
+        """
+        if arr1.shape[0] * arr2.shape[0]:
+            return sum(np.isin(arr1, arr2)) / arr2.shape[0]
+        return 0
+
+    @staticmethod
+    def FDR(arr1, arr2):
+        """
+        Calculate FDR in arr1 regarding arr2.
+        """
+        if arr1.shape[0] * arr2.shape[0]:
+            return sum(~np.isin(arr1, arr2)) / arr1.shape[0]
+        return 0
+
+    @staticmethod
+    def find_intersect(arr1, arr2, ident=1):
+        """
+        Return intersecting ranges in two
+        2d arrays with given identity regarding the first array.
+        Asymmetrical!
+        """
+        list_intersecting = list()
+        i, k = 0, 0
+        while i < arr1.shape[0] and k < arr2.shape[0]:
+            if arr1[i, 0] >= arr2[k, 1]:
+                print(1)
+                k += 1
+            elif arr1[i, 1] <= arr2[k, 0]:
+                print(2)
+                i += 1
+            else:
+                print(3)
+                intersection = min(arr1[i, 1], arr2[k, 1]) - max(arr1[i, 0], arr2[k, 0]) + 1
+                if (intersection / (arr1[i, 1] - arr1[i, 0] + 1)) >= ident:
+                    print(4)
+                    list_intersecting.append([arr1[i, :], arr2[k, :]])
+                if arr1[i, 1] < arr2[k, 1]:
+                    print(5)
+                    i += 1
+                else:
+                    print(6)
+                    k += 1
+        return np.array(list_intersecting)
+
+    @staticmethod
+    def make_offset(arr1, arr2, offset=1):
+        """
+        Tries to fit arr1 to arr2 by shifting
+        borders on value not greater then offset.
+        Returns fitted arr1 and original arr2.
+        """
+        if not arr1.shape[0] * arr2.shape[0]:
+            return arr1, arr2
+
+        v1 = arr1.copy()
+        v2 = arr2.copy()
+
+        def cutzeros(i, offset):
+            return i if abs(i) <= offset else 0
+
+        cutzerosvec = np.vectorize(cutzeros)
+
+        # First, find identical end borders and try to fit starts.
+        mask_ends_1 = np.isin(v1[:, 1], v2[:, 1])
+        mask_ends_2 = sum(v2[:, 1] == end for end in v1[:, 1][mask_ends_1]).astype(dtype=bool)
+        dists1 = v2[mask_ends_2] - v1[mask_ends_1]
+        v1[mask_ends_1] += cutzerosvec(dists1, offset)
+
+        # Second, find identical start borders and try to fit ends.
+        mask_starts_1 = np.isin(v1[:, 0], v2[:, 0])
+        mask_starts_2 = sum(v2[:, 0] == end for end in v1[:, 0][mask_starts_1]).astype(dtype=bool)
+        dists2 = v2[mask_starts_2] - v1[mask_starts_1]
+        v1[mask_starts_1] += cutzerosvec(dists2, offset)
+
+        # Finally, try to fit both starts and ends.
+        start_dist = np.array([min(v2[:, 0] - i, key=abs) for i in v1[:, 0]], dtype=int)
+        end_dist = np.array([min(v2[:, 1] - i, key=abs) for i in v1[:, 1]], dtype=int)
+        mask_start = abs(start_dist) <= offset
+        mask_end = abs(end_dist) <= offset
+        v1[:, 0][mask_start] += start_dist[mask_start]
+        v1[:, 1][mask_end] += end_dist[mask_end]
+        return v1, v2
+
+    # Redefine with two dictionaries of methods? Where to place dictionaries?
+    def count_coef(self, other, coef="JI TADs", offset=0):
+        """
+        Calculate coefficient between two genomic ranges.
+        :param type: JI TADs, JI boundaries, OC TADs, OC boundaries, TPR, FDR.
+
+        In JI and OC other might be any genomic range, in FDR and TPR other is
+        true segmentation obtained from simulation.
+        """
+        if coef == 'JI TADs':
+            return GenomicRanges.jaccard_index(*map(GenomicRanges.TAD_bins, GenomicRanges.make_offset(self.data, other.data, offset=offset)))
+
+        elif coef == 'JI boundaries':
+            return GenomicRanges.jaccard_index(*map(GenomicRanges.TAD_boundaries, GenomicRanges.make_offset(self.data, other.data, offset=offset)))
+
+        elif coef == 'OC TADs':
+            return GenomicRanges.overlap_coef(*map(GenomicRanges.TAD_bins, GenomicRanges.make_offset(self.data, other.data, offset=offset)))
+
+        elif coef == 'OC boundaries':
+            return GenomicRanges.overlap_coef(*map(GenomicRanges.TAD_boundaries, GenomicRanges.make_offset(self.data, other.data, offset=offset)))
+
+        elif coef == 'TPR TADs':
+            return GenomicRanges.TPR(*map(GenomicRanges.TAD_bins, GenomicRanges.make_offset(self.data, other.data, offset=offset)))
+
+        elif coef == 'FDR TADs':
+            return GenomicRanges.FDR(*map(GenomicRanges.TAD_bins, GenomicRanges.make_offset(self.data, other.data, offset=offset)))
+
+        elif coef == 'TPR boundaries':
+            return GenomicRanges.TPR(*map(GenomicRanges.TAD_boundaries, GenomicRanges.make_offset(self.data, other.data, offset=offset)))
+
+        elif coef == 'FDR boundaries':
+            return GenomicRanges.FDR(*map(GenomicRanges.TAD_boundaries, GenomicRanges.make_offset(self.data, other.data, offset=offset)))
+
+        else:
+            raise Exception('Coefficient not understood: {}'.format(coef))
+
+    def count_shared(self, other, ident=1):
+        """
+        Return share of shared TADs regarding the first range with given identity.
+        Asymmetrical!
+        """
+        if not self.data.shape[0] * other.data.shape[0]:
+            return 0
+        intersected = GenomicRanges.find_intersect(self.data, other.data, ident=ident)
+        amount_shared = intersected.shape[0]
+        shared_1 = np.unique(GenomicRanges.TAD_bins(intersected[:, 0, :])).shape[0]
+        # TODO: consider the formula.
+        return amount_shared / (self.length + other.length - shared_1)
+    # TODO: tests
+    def find_closest(self, other, mode='boundariwise'):
+        """
+        Find closest feature in other for each feature
+        in self. Two modes are available:
+        binwise - distances for bins;
+        boundariwise - distances from boundaries in self to
+        boundaries in other.
+        Return arrays of indexes.
+        """
+        if not self.data.shape[0] * other.data.shape[0]:
+            return None
+        v1 = np.copy(self.data)
+        v2 = np.copy(other.data)
+        if mode == 'boundariwise':
+            ind_end = [np.unravel_index(*[func(np.abs(v2 - i)) for func in (np.argmin, np.shape)])  for i in v1[:, 1]]
+            ind_start = [np.unravel_index(*[func(np.abs(v2 - i)) for func in (np.argmin, np.shape)])  for i in v1[:, 0]]
+            return np.array([ind_start, ind_end], dtype=int)
+
+        elif mode == 'binwise':
+            left_closest = [k if k >= 0 else 0 for k in [sum(v2[:, 1] <= i[0]) - 1 for i in v1]]
+            right_closest = [k if k >= 0 else v2.shape[0] - 1 for k in [sum(v2[:, 0] >= i[1]) - 1 for i in v1]]
+            indexes = np.zeros(v1.shape, dtype=int)
+            for coord1, coords2 in enumerate(zip(left_closest, right_closest)):
+                left_coord, right_coord = coords2
+                diff = right_coord - left_coord
+                if diff <= 1:
+                    if v1[coord1, 0] == v2[left_coord, 0]:
+                        indexes[coord1, :] = left_coord, 2
+                    elif v1[coord1, 1] == v2[right_coord, 1]:
+                        indexes[coord1, :] = right_coord, 2
+                    elif v1[coord1, 0] < v2[left_coord, 1]:
+                        indexes[coord1, :] = left_coord, 2
+                    elif v1[coord1, 1] > v2[right_coord, 0]:
+                        indexes[coord1, :] = right_coord, 2
+                    elif v1[coord1, 0] - v2[left_coord, 1] < v1[coord1, 1] - v2[right_coord, 0]:
+                        indexes[coord1, :] = left_coord, 1
+                    else:
+                        indexes[coord1, :] = right_coord, 0
+                else:
+                    indexes[coord1, :] = left_coord + 1, 2
+            return indexes
+
+        else:
+            raise Exception("The mode isn't understood: {}".format(mode))
+
+    # TODO: tests
+    def dist_closest(self, other, mode='boundariwise'):
+        """
+        Find distances to closest features in other for each
+        feature in self.
+        """
+        indexes = self.find_closest(other, mode=mode)
+        if not indexes:
+            return None
+        if mode == 'boundariwise':
+            ind_start, ind_end = indexes
+            dist_start = np.array([other.data[i[0], i[1]] for i in ind_start]) - self.data[:, 0]
+            dist_end = np.array([other.data[i[0], i[1]] for i in ind_end]) - self.data[:, 1]
+            return np.vstack((dist_start, dist_end)).T
+        elif mode == 'binwise':
+            indexes = self.find_closest(other, mode=mode)
+            distances = np.zeros(indexes.shape[0], dtype=int)
+            mask_zeros = indexes[:, 1] < 2
+            closest = np.array([other.data[i[0], i[1]] for i in indexes[mask_zeros]], dtype=int)
+            boundaries = np.array([self.data[i, 0] if indexes[i, 1] == 1 else self.data[i, 1] for i in range(self.data.shape[0])], dtype=int)
+            distances[mask_zeros] = boundaries[mask_zeros] - closest
+            return distances
+        else:
+            raise Exception("The mode isn't understood: {}".format(mode))
+
+# TODO: test this.
+def load_BED(filename):
+    """
+    Return dictionary of GenomicRanges with chromosomes 
+    as keys from BED-like file. Can load 2-column file,
+    3- and 6-column BED files.
+    """
+    buff = np.loadtxt(filename, dtype=object, ndmin=2)
+    if not buff:
+        print(buff)
+        return {"chr1": GenomicRanges(buff)}
+    elif buff.shape[1] not in (2, 3, 6):
+        raise Exception("Given file is not BED-like.")
+    elif buff.shape[1] in (0, 2):
+        return {"chr1": GenomicRanges(buff)}
+    else:
+        chrms = np.unique(buff[:, 0])
+        indices = [np.searchsorted(buff[:, 0], chrm) for chrm in chrms]
+        if buff.shape[1] == 3:
+            return {chrm: GenomicRanges(arr) for chrm, arr in zip(chrms, np.vsplit(buff[:, 1:], indices))}
+        if buff.shape[1] == 6:
+            return {chrm: GenomicRanges(arr) for chrm, arr in zip(chrms, np.vsplit(buff[:, [1, 2, 4]], indices))}